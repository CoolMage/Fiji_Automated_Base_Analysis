"""
Core Fiji Document Processor - Database-driven document processing with measurements.
Focuses on keyword-based document selection, macro application, and measurement saving.
All other features are optional and customizable.
"""

import os
import json
import csv
<<<<<<< HEAD
from typing import Any, Dict, List, Optional, Sequence, Tuple, Union
from dataclasses import dataclass
=======
from typing import List, Dict, Optional, Any, Union, Sequence
from pathlib import Path
from dataclasses import dataclass, asdict
>>>>>>> b459b8dd
from datetime import datetime

from config import FileConfig, ProcessingConfig
from utils.general.fiji_utils import find_fiji, validate_fiji_path
from utils.general.file_utils import normalize_path, convert_path_for_fiji, is_bioformats_file
from utils.general.macro_builder import MacroBuilder, ImageData, MacroCommand
from utils.general.macros_operation import run_fiji_macro


@dataclass
class DocumentInfo:
    """Information about a document scheduled for processing."""

    file_path: str
    filename: str
<<<<<<< HEAD
    keywords: Tuple[str, ...]
=======
    keyword: Union[str, Sequence[str]]
>>>>>>> b459b8dd
    matched_keyword: Optional[str] = None
    secondary_key: Optional[str] = None
    roi_path: Optional[str] = None
    measurements: Optional[Dict[str, Any]] = None


@dataclass
class ProcessingOptions:
    """Runtime options that control how matching documents are handled."""

    apply_roi: bool = False
    save_processed_files: bool = False
    custom_suffix: str = "processed"
    secondary_filter: Optional[str] = None
    measurements_folder: str = "Measurements"
    processed_folder: str = "Processed_Files"
    measurement_summary_prefix: str = "measurements_summary"
    roi_search_templates: Optional[Sequence[str]] = None


class CommandLibrary:
    """Library of available macro commands with descriptions."""
    
    COMMANDS = {
        # File operations
        "open_standard": {
            "description": "Open image with standard ImageJ method",
            "parameters": {"input_path": "Path to input file"},
            "example": "open_standard"
        },
        "open_bioformats": {
            "description": "Open image using Bio-Formats importer",
            "parameters": {"input_path": "Path to input file"},
            "example": "open_bioformats"
        },
        "save_tiff": {
            "description": "Save current image as TIFF",
            "parameters": {"output_path": "Path for output file"},
            "example": "save_tiff"
        },
        "save_csv": {
            "description": "Save measurements as CSV",
            "parameters": {"output_path": "Path for CSV file"},
            "example": "save_csv"
        },
        
        # Image processing
        "convert_8bit": {
            "description": "Convert image to 8-bit",
            "parameters": {},
            "example": "convert_8bit"
        },
        "convert_16bit": {
            "description": "Convert image to 16-bit",
            "parameters": {},
            "example": "convert_16bit"
        },
        "subtract_background": {
            "description": "Subtract background using rolling ball algorithm",
            "parameters": {"radius": "Rolling ball radius (default: 30)"},
            "example": "subtract_background radius=50"
        },
        "median_filter": {
            "description": "Apply median filter",
            "parameters": {"radius": "Filter radius (default: 2)"},
            "example": "median_filter radius=3"
        },
        "gaussian_blur": {
            "description": "Apply Gaussian blur",
            "parameters": {"sigma": "Blur sigma (default: 2.0)"},
            "example": "gaussian_blur sigma=1.5"
        },
        "enhance_contrast": {
            "description": "Enhance contrast using histogram equalization",
            "parameters": {"saturated": "Saturated pixel percentage (default: 0.35)"},
            "example": "enhance_contrast saturated=0.4"
        },
        "threshold": {
            "description": "Apply threshold",
            "parameters": {"method": "Threshold method (default: 'Default')"},
            "example": "threshold method='Otsu'"
        },
        
        # Measurements
        "measure": {
            "description": "Measure current selection or entire image",
            "parameters": {"measurements": "Comma-separated list of measurements"},
            "example": "measure measurements='area,mean,std'"
        },
        "set_measurements": {
            "description": "Set which measurements to record",
            "parameters": {"measurements": "Comma-separated list of measurements"},
            "example": "set_measurements measurements='area,mean,std,min,max'"
        },
        "clear_measurements": {
            "description": "Clear all measurements",
            "parameters": {},
            "example": "clear_measurements"
        },
        
        # ROI operations
        "roi_manager_reset": {
            "description": "Reset ROI Manager",
            "parameters": {},
            "example": "roi_manager_reset"
        },
        "roi_manager_open": {
            "description": "Open ROI file",
            "parameters": {"roi_path": "Path to ROI file"},
            "example": "roi_manager_open roi_path='/path/to/roi.zip'"
        },
        "roi_manager_select": {
            "description": "Select ROI by index",
            "parameters": {"index": "ROI index (0-based)"},
            "example": "roi_manager_select index=0"
        },
        "roi_manager_measure": {
            "description": "Measure all ROIs in manager",
            "parameters": {},
            "example": "roi_manager_measure"
        },
        "make_inverse": {
            "description": "Create inverse of current selection",
            "parameters": {},
            "example": "make_inverse"
        },
        "roi_manager_add": {
            "description": "Add current selection to ROI Manager",
            "parameters": {},
            "example": "roi_manager_add"
        },
        "roi_manager_save": {
            "description": "Save ROIs to file",
            "parameters": {"roi_path": "Path to save ROIs"},
            "example": "roi_manager_save roi_path='/path/to/save.zip'"
        },
        
        # Utility operations
        "duplicate": {
            "description": "Duplicate current image",
            "parameters": {"title": "Title for duplicate", "channels": "Channels to duplicate", "slices": "Slices to duplicate", "frames": "Frames to duplicate"},
            "example": "duplicate title='Copy' channels=1 slices=1-end frames=1-end"
        },
        "close_all": {
            "description": "Close all open windows",
            "parameters": {},
            "example": "close_all"
        },
        "quit": {
            "description": "Quit ImageJ/Fiji",
            "parameters": {},
            "example": "quit"
        },
        
        # Display operations
        "set_option_show_all": {
            "description": "Set 'Show All' option to false",
            "parameters": {},
            "example": "set_option_show_all"
        },
        "remove_overlay": {
            "description": "Remove any overlays",
            "parameters": {},
            "example": "remove_overlay"
        },
        "roi_manager_show_none": {
            "description": "Hide all ROIs",
            "parameters": {},
            "example": "roi_manager_show_none"
        },
        "roi_manager_deselect": {
            "description": "Deselect all ROIs",
            "parameters": {},
            "example": "roi_manager_deselect"
        }
    }
    
    @classmethod
    def get_command_info(cls, command_name: str) -> Optional[Dict[str, Any]]:
        """Get information about a specific command."""
        return cls.COMMANDS.get(command_name)
    
    @classmethod
    def list_commands(cls) -> Dict[str, Dict[str, Any]]:
        """Get all available commands."""
        return cls.COMMANDS.copy()
    
    @classmethod
    def validate_command(cls, command_name: str) -> bool:
        """Check if a command exists."""
        return command_name in cls.COMMANDS


class CoreProcessor:
    """
    Core document processor for database-driven Fiji operations.
    Focuses on keyword-based processing with optional features.
    """
    
<<<<<<< HEAD
    def __init__(
        self,
        fiji_path: Optional[str] = None,
        processing_config: Optional[ProcessingConfig] = None,
        file_config: Optional[FileConfig] = None,
    ):
=======
    def __init__(self,
                 fiji_path: Optional[str] = None,
                 processing_config: Optional[ProcessingConfig] = None,
                 file_config: Optional[FileConfig] = None,
                 group_config: Optional[GroupConfig] = None):
>>>>>>> b459b8dd
        """
        Initialize the core processor.
        
        Args:
            fiji_path: Path to Fiji executable (auto-detected if None)
            processing_config: Processing configuration used by the macro builder
            file_config: File configuration used for matching and ROI discovery
        """
        self.processing_config = processing_config or ProcessingConfig()
        self.file_config = file_config or FileConfig()
        
        # Find Fiji executable
        if fiji_path is None:
            fiji_path = find_fiji()
            if fiji_path is None:
                raise RuntimeError("Fiji not found. Please install Fiji or provide the path manually.")
        
        if not validate_fiji_path(fiji_path):
            raise RuntimeError(f"Invalid Fiji path: {fiji_path}")
        
        self.fiji_path = fiji_path
        self.macro_builder = MacroBuilder(self.processing_config, self.file_config)
        self.command_library = CommandLibrary()

        print(f"Core Processor initialized with Fiji at: {self.fiji_path}")

    @staticmethod
<<<<<<< HEAD
    def _normalize_keywords(keyword_input: Union[str, Sequence[str]]) -> Tuple[str, ...]:
        """Normalize keyword input into a tuple of unique, non-empty strings."""

=======
    def _normalize_keywords(keyword_input: Union[str, Sequence[str]]) -> List[str]:
        """Normalize keyword input into a list of strings for matching."""
>>>>>>> b459b8dd
        if isinstance(keyword_input, str):
            keywords = [keyword_input]
        else:
            try:
                keywords = list(keyword_input)
            except TypeError as exc:
                raise TypeError("keyword must be a string or a sequence of strings") from exc

        normalized_keywords: List[str] = []
        for kw in keywords:
            if not isinstance(kw, str):
                raise TypeError("All keywords must be strings")
<<<<<<< HEAD

            cleaned = kw.strip()
            if cleaned:
                normalized_keywords.append(cleaned)

        if not normalized_keywords:
            raise ValueError("keyword must contain at least one non-empty string")

        # Preserve order while removing duplicates
        ordered_unique = list(dict.fromkeys(normalized_keywords))
        return tuple(ordered_unique)
=======
            normalized_keywords.append(kw)

        return normalized_keywords
>>>>>>> b459b8dd

    @staticmethod
    def _format_keywords(keyword_input: Union[str, Sequence[str]]) -> str:
        """Return a human-friendly representation of keyword input."""
<<<<<<< HEAD

        if isinstance(keyword_input, str):
            return keyword_input

        return ", ".join(str(kw) for kw in keyword_input)

    def find_documents_by_keyword(
        self,
        base_path: str,
        keyword: Union[str, Sequence[str]],
        options: Optional[ProcessingOptions] = None,
    ) -> List[DocumentInfo]:
=======
        if isinstance(keyword_input, str):
            return keyword_input
        return ", ".join(keyword_input)

    def find_documents_by_keyword(self,
                                  base_path: str,
                                  keyword: Union[str, Sequence[str]],
                                  secondary_filter: Optional[str] = None) -> List[DocumentInfo]:
>>>>>>> b459b8dd
        """
        Find documents by keyword with optional secondary filtering.

        Args:
            base_path: Base directory to search
            keyword: Primary keyword or sequence of keywords to search for
<<<<<<< HEAD
            options: Processing options that influence filtering and ROI lookup
=======
            secondary_filter: Optional secondary filter (e.g., "MIP", "processed", etc.)
>>>>>>> b459b8dd

        Returns:
            List of DocumentInfo objects
        """
<<<<<<< HEAD
        keyword_tuple = self._normalize_keywords(keyword)
        keyword_pairs = [(kw, kw.lower()) for kw in keyword_tuple]
        search_options = options or ProcessingOptions()
        secondary_filter = (
            search_options.secondary_filter.lower()
            if search_options.secondary_filter
            else None
        )
        roi_templates = list(
            search_options.roi_search_templates
            if search_options.roi_search_templates
            else self.file_config.roi_search_templates
        )
=======
        keyword_list = self._normalize_keywords(keyword)
        keyword_pairs = [(kw, kw.lower()) for kw in keyword_list]
>>>>>>> b459b8dd
        documents: List[DocumentInfo] = []

        # Search for files with the keyword
        for root, dirs, files in os.walk(base_path):
            for file in files:
                file_lower = file.lower()
                matched_keyword = None
                for original_keyword, lowered_keyword in keyword_pairs:
                    if lowered_keyword in file_lower:
                        matched_keyword = original_keyword
                        break

                if not matched_keyword:
                    continue

                # Check secondary filter if specified
<<<<<<< HEAD
                if secondary_filter and secondary_filter not in file_lower:
=======
                if secondary_filter and secondary_filter.lower() not in file_lower:
>>>>>>> b459b8dd
                    continue

                file_path = os.path.join(root, file)
                filename = os.path.splitext(file)[0]

                # Look for associated ROI file
                roi_path = None
<<<<<<< HEAD
                for template in roi_templates:
                    try:
                        roi_candidate = os.path.join(root, template.format(name=filename))
                    except KeyError:
                        # Allow templates that use old-style formatting tokens
                        roi_candidate = os.path.join(root, template.replace("{name}", filename))

=======
                roi_candidates = [
                    os.path.join(root, f"{filename}.roi"),
                    os.path.join(root, f"{filename}.zip"),
                    os.path.join(root, f"RoiSet_{filename}.zip")
                ]

                for roi_candidate in roi_candidates:
>>>>>>> b459b8dd
                    if os.path.exists(roi_candidate):
                        roi_path = roi_candidate
                        break

                # Extract secondary key if present
                secondary_key = None
<<<<<<< HEAD
                if secondary_filter and search_options.secondary_filter:
                    for ext in self.file_config.supported_extensions:
                        if file_lower.endswith(ext.lower()):
                            base_name = file[: -len(ext)] if ext else file
                            if secondary_filter in base_name.lower():
                                secondary_key = search_options.secondary_filter
=======
                if secondary_filter:
                    # Try to extract the secondary key from filename
                    for ext in self.file_config.supported_extensions:
                        if file_lower.endswith(ext.lower()):
                            base_name = file[:-len(ext)]
                            if secondary_filter.lower() in base_name.lower():
                                secondary_key = secondary_filter
>>>>>>> b459b8dd
                                break

                documents.append(DocumentInfo(
                    file_path=normalize_path(file_path),
                    filename=filename,
<<<<<<< HEAD
                    keywords=keyword_tuple,
=======
                    keyword=keyword,
>>>>>>> b459b8dd
                    matched_keyword=matched_keyword,
                    secondary_key=secondary_key,
                    roi_path=roi_path
                ))

        return documents

<<<<<<< HEAD
    def process_documents(
        self,
        base_path: str,
        keyword: Union[str, Sequence[str]],
        macro_commands: Union[str, List[str], None] = None,
        options: Optional[ProcessingOptions] = None,
        verbose: bool = True,
    ) -> Dict[str, Any]:
=======
    def process_documents(self,
                         base_path: str,
                         keyword: Union[str, Sequence[str]],
                         macro_commands: Union[str, List[str], None] = None,
                         options: Optional[ProcessingOptions] = None,
                         verbose: bool = True) -> Dict[str, Any]:
>>>>>>> b459b8dd
        """
        Process documents by keyword with specified macro commands.
        
        Args:
            base_path: Base directory containing documents
            keyword: Keyword or sequence of keywords to search for in filenames
            macro_commands: Macro commands to apply (string, list, or None for default)
            options: Optional processing options
            verbose: Whether to print detailed output
            
        Returns:
            Dictionary with processing results
        """
        if options is None:
            options = ProcessingOptions()

        try:
            normalized_keywords = self._normalize_keywords(keyword)
        except (TypeError, ValueError) as exc:
            return {
                "success": False,
                "error": str(exc),
                "processed_documents": [],
                "failed_documents": [],
                "measurements": [],
                "searched_keywords": [],
            }

        # Find documents
        documents = self.find_documents_by_keyword(
            base_path,
<<<<<<< HEAD
            normalized_keywords,
            options,
=======
            keyword,
            options.secondary_filter
>>>>>>> b459b8dd
        )

        if not documents:
            return {
                "success": False,
<<<<<<< HEAD
                "error": f"No documents found with keyword(s): {self._format_keywords(normalized_keywords)}",
=======
                "error": f"No documents found with keyword(s): {self._format_keywords(keyword)}",
>>>>>>> b459b8dd
                "processed_documents": [],
                "failed_documents": [],
                "measurements": [],
                "searched_keywords": list(normalized_keywords),
            }

        if verbose:
<<<<<<< HEAD
            keyword_display = self._format_keywords(normalized_keywords)
=======
            keyword_display = self._format_keywords(keyword)
>>>>>>> b459b8dd
            print(f"Found {len(documents)} documents matching keyword(s): {keyword_display}")
            if options.secondary_filter:
                print(f"Secondary filter: '{options.secondary_filter}'")

        results = {
            "success": True,
            "processed_documents": [],
            "failed_documents": [],
            "measurements": [],
            "searched_keywords": list(normalized_keywords),
        }
        
        # Create output directories
        measurements_dir = os.path.join(base_path, options.measurements_folder)
        processed_dir: Optional[str] = None
        if options.save_processed_files:
            processed_dir = os.path.join(base_path, options.processed_folder)
            os.makedirs(processed_dir, exist_ok=True)

        os.makedirs(measurements_dir, exist_ok=True)

        # Process each document
        for doc in documents:
            try:
                result = self._process_single_document(
                    doc,
                    macro_commands,
                    options,
                    verbose,
                    processed_dir,
                )

                if result["success"]:
                    doc.measurements = result.get("measurements") or {}
                    results["processed_documents"].append(
                        {
                            "filename": doc.filename,
                            "matched_keyword": doc.matched_keyword,
                            "full_path": doc.file_path,
                            "secondary_key": doc.secondary_key,
                        }
                    )
                    if doc.measurements:
                        results["measurements"].append(
                            {
                                "filename": doc.filename,
                                "matched_keyword": doc.matched_keyword,
                                "secondary_key": doc.secondary_key,
                                "measurements": doc.measurements,
                            }
                        )
                else:
                    results["failed_documents"].append(
                        {
                            "filename": doc.filename,
                            "matched_keyword": doc.matched_keyword,
                            "secondary_key": doc.secondary_key,
                            "error": result["error"],
                        }
                    )
                    
            except Exception as e:
                error_msg = f"Unexpected error processing {doc.filename}: {str(e)}"
                if verbose:
                    print(f"❌ {error_msg}")
                results["failed_documents"].append({
                    "filename": doc.filename,
                    "matched_keyword": doc.matched_keyword,
                    "secondary_key": doc.secondary_key,
                    "error": error_msg
                })
        
        # Save measurements summary
        if results["measurements"]:
            self._save_measurements_summary(
                measurements_dir,
                results["measurements"],
                options.measurement_summary_prefix,
            )

        results["success"] = len(results["failed_documents"]) == 0
        return results
    
    def _process_single_document(
        self,
        doc: DocumentInfo,
        macro_commands: Union[str, List[str], None],
        options: ProcessingOptions,
        verbose: bool,
        processed_dir: Optional[str] = None,
    ) -> Dict[str, Any]:
        """Process a single document."""
        if verbose:
            match_info = f" (matched keyword: {doc.matched_keyword})" if doc.matched_keyword else ""
            print(f"Processing: {doc.filename}{match_info}")
        
        # Prepare image data
        image_data = ImageData(
            input_path=convert_path_for_fiji(doc.file_path),
            output_path="",  # Will be set if saving processed files
            file_extension=os.path.splitext(doc.file_path)[1].lower(),
            is_bioformats=is_bioformats_file(doc.file_path, self.file_config),
            roi_paths=[doc.roi_path] if doc.roi_path and options.apply_roi else None
        )
        
        # Set output path if saving processed files
        if options.save_processed_files:
            target_dir = processed_dir or os.path.join(
                os.path.dirname(doc.file_path), options.processed_folder
            )
            target_dir = os.path.abspath(target_dir)
            os.makedirs(target_dir, exist_ok=True)

            output_filename = f"{doc.filename}_{options.custom_suffix}.tif"
            image_data.output_path = convert_path_for_fiji(
                os.path.join(target_dir, output_filename)
            )
        
        # Build macro
        if macro_commands is None:
            # Default: open, measure, save measurements, quit
            macro_commands = ["open_standard", "measure", "save_csv", "quit"]
        elif isinstance(macro_commands, str):
            # Parse command string
            macro_commands = macro_commands.split()
        
        # Build macro from commands
        commands = []
        for cmd_str in macro_commands:
            if " " in cmd_str and "=" in cmd_str:
                # Command with parameters (e.g., "subtract_background radius=50")
                parts = cmd_str.split(" ", 1)
                cmd_name = parts[0]
                params = {}
                if len(parts) > 1:
                    for param in parts[1].split():
                        if "=" in param:
                            key, value = param.split("=", 1)
                            params[key.strip()] = value.strip()
                commands.append(MacroCommand(cmd_name.strip(), params))
            else:
                commands.append(MacroCommand(cmd_str.strip()))
        
        # Ensure quit command is present to close Fiji
        if not any(cmd.command == "quit" for cmd in commands):
            commands.append(MacroCommand("quit"))
        
        macro_code = self.macro_builder.build_macro_from_commands(commands)
        
        # Substitute template variables
        macro_code = macro_code.format(
            input_path=image_data.input_path,
            output_path=image_data.output_path
        )
        
        if verbose:
            print("Generated macro:")
            print(macro_code)
            print("-" * 50)
        
        # Run macro
        result = run_fiji_macro(self.fiji_path, macro_code, verbose=verbose)
        
        return {
            "success": result["success"],
            "measurements": result.get("measurements", {}),
            "error": result.get("error", None)
        }
    
    def _save_measurements_summary(
        self,
        measurements_dir: str,
        measurements: List[Dict[str, Any]],
        prefix: str,
    ) -> None:
        """Save measurements summary to CSV and JSON using a custom prefix."""

        timestamp = datetime.now().strftime("%Y%m%d_%H%M%S")
        prefix = prefix or "measurements_summary"

        # Save as CSV
        csv_path = os.path.join(measurements_dir, f"{prefix}_{timestamp}.csv")
        with open(csv_path, "w", newline="", encoding="utf-8") as csvfile:
            if measurements:
                # Get all unique measurement keys
                all_keys = set()
                for measurement_entry in measurements:
                    if isinstance(measurement_entry.get("measurements"), dict):
                        all_keys.update(measurement_entry["measurements"].keys())

                fieldnames = ["filename", "matched_keyword", "secondary_key"] + sorted(all_keys)
                writer = csv.DictWriter(csvfile, fieldnames=fieldnames)
                writer.writeheader()

                for measurement_entry in measurements:
                    row = {
                        "filename": measurement_entry.get("filename"),
                        "matched_keyword": measurement_entry.get("matched_keyword"),
                        "secondary_key": measurement_entry.get("secondary_key"),
                    }
                    if isinstance(measurement_entry.get("measurements"), dict):
                        row.update(measurement_entry["measurements"])
                    writer.writerow(row)

        # Save as JSON
        json_path = os.path.join(measurements_dir, f"{prefix}_{timestamp}.json")
        with open(json_path, "w", encoding="utf-8") as jsonfile:
            json.dump(measurements, jsonfile, indent=2, default=str)

        print(f"Measurements saved to: {csv_path} and {json_path}")
    
    def get_available_commands(self) -> Dict[str, Dict[str, Any]]:
        """Get all available commands with descriptions."""
        return self.command_library.list_commands()
    
    def validate_setup(self) -> Dict[str, Any]:
        """Validate the current setup."""
        return {
            "fiji_path": self.fiji_path,
            "fiji_valid": validate_fiji_path(self.fiji_path),
            "available_commands": len(self.command_library.COMMANDS),
            "supported_extensions": self.file_config.supported_extensions
        }<|MERGE_RESOLUTION|>--- conflicted
+++ resolved
@@ -7,14 +7,9 @@
 import os
 import json
 import csv
-<<<<<<< HEAD
 from typing import Any, Dict, List, Optional, Sequence, Tuple, Union
-from dataclasses import dataclass
-=======
-from typing import List, Dict, Optional, Any, Union, Sequence
 from pathlib import Path
 from dataclasses import dataclass, asdict
->>>>>>> b459b8dd
 from datetime import datetime
 
 from config import FileConfig, ProcessingConfig
@@ -30,11 +25,7 @@
 
     file_path: str
     filename: str
-<<<<<<< HEAD
     keywords: Tuple[str, ...]
-=======
-    keyword: Union[str, Sequence[str]]
->>>>>>> b459b8dd
     matched_keyword: Optional[str] = None
     secondary_key: Optional[str] = None
     roi_path: Optional[str] = None
@@ -234,20 +225,13 @@
     Focuses on keyword-based processing with optional features.
     """
     
-<<<<<<< HEAD
+
     def __init__(
         self,
         fiji_path: Optional[str] = None,
         processing_config: Optional[ProcessingConfig] = None,
         file_config: Optional[FileConfig] = None,
     ):
-=======
-    def __init__(self,
-                 fiji_path: Optional[str] = None,
-                 processing_config: Optional[ProcessingConfig] = None,
-                 file_config: Optional[FileConfig] = None,
-                 group_config: Optional[GroupConfig] = None):
->>>>>>> b459b8dd
         """
         Initialize the core processor.
         
@@ -275,14 +259,8 @@
         print(f"Core Processor initialized with Fiji at: {self.fiji_path}")
 
     @staticmethod
-<<<<<<< HEAD
     def _normalize_keywords(keyword_input: Union[str, Sequence[str]]) -> Tuple[str, ...]:
         """Normalize keyword input into a tuple of unique, non-empty strings."""
-
-=======
-    def _normalize_keywords(keyword_input: Union[str, Sequence[str]]) -> List[str]:
-        """Normalize keyword input into a list of strings for matching."""
->>>>>>> b459b8dd
         if isinstance(keyword_input, str):
             keywords = [keyword_input]
         else:
@@ -295,7 +273,6 @@
         for kw in keywords:
             if not isinstance(kw, str):
                 raise TypeError("All keywords must be strings")
-<<<<<<< HEAD
 
             cleaned = kw.strip()
             if cleaned:
@@ -307,16 +284,10 @@
         # Preserve order while removing duplicates
         ordered_unique = list(dict.fromkeys(normalized_keywords))
         return tuple(ordered_unique)
-=======
-            normalized_keywords.append(kw)
-
-        return normalized_keywords
->>>>>>> b459b8dd
 
     @staticmethod
     def _format_keywords(keyword_input: Union[str, Sequence[str]]) -> str:
         """Return a human-friendly representation of keyword input."""
-<<<<<<< HEAD
 
         if isinstance(keyword_input, str):
             return keyword_input
@@ -329,32 +300,17 @@
         keyword: Union[str, Sequence[str]],
         options: Optional[ProcessingOptions] = None,
     ) -> List[DocumentInfo]:
-=======
-        if isinstance(keyword_input, str):
-            return keyword_input
-        return ", ".join(keyword_input)
-
-    def find_documents_by_keyword(self,
-                                  base_path: str,
-                                  keyword: Union[str, Sequence[str]],
-                                  secondary_filter: Optional[str] = None) -> List[DocumentInfo]:
->>>>>>> b459b8dd
         """
         Find documents by keyword with optional secondary filtering.
 
         Args:
             base_path: Base directory to search
             keyword: Primary keyword or sequence of keywords to search for
-<<<<<<< HEAD
             options: Processing options that influence filtering and ROI lookup
-=======
-            secondary_filter: Optional secondary filter (e.g., "MIP", "processed", etc.)
->>>>>>> b459b8dd
 
         Returns:
             List of DocumentInfo objects
         """
-<<<<<<< HEAD
         keyword_tuple = self._normalize_keywords(keyword)
         keyword_pairs = [(kw, kw.lower()) for kw in keyword_tuple]
         search_options = options or ProcessingOptions()
@@ -368,10 +324,6 @@
             if search_options.roi_search_templates
             else self.file_config.roi_search_templates
         )
-=======
-        keyword_list = self._normalize_keywords(keyword)
-        keyword_pairs = [(kw, kw.lower()) for kw in keyword_list]
->>>>>>> b459b8dd
         documents: List[DocumentInfo] = []
 
         # Search for files with the keyword
@@ -388,11 +340,7 @@
                     continue
 
                 # Check secondary filter if specified
-<<<<<<< HEAD
-                if secondary_filter and secondary_filter not in file_lower:
-=======
                 if secondary_filter and secondary_filter.lower() not in file_lower:
->>>>>>> b459b8dd
                     continue
 
                 file_path = os.path.join(root, file)
@@ -400,55 +348,30 @@
 
                 # Look for associated ROI file
                 roi_path = None
-<<<<<<< HEAD
                 for template in roi_templates:
                     try:
                         roi_candidate = os.path.join(root, template.format(name=filename))
                     except KeyError:
                         # Allow templates that use old-style formatting tokens
                         roi_candidate = os.path.join(root, template.replace("{name}", filename))
-
-=======
-                roi_candidates = [
-                    os.path.join(root, f"{filename}.roi"),
-                    os.path.join(root, f"{filename}.zip"),
-                    os.path.join(root, f"RoiSet_{filename}.zip")
-                ]
-
-                for roi_candidate in roi_candidates:
->>>>>>> b459b8dd
                     if os.path.exists(roi_candidate):
                         roi_path = roi_candidate
                         break
 
                 # Extract secondary key if present
                 secondary_key = None
-<<<<<<< HEAD
                 if secondary_filter and search_options.secondary_filter:
                     for ext in self.file_config.supported_extensions:
                         if file_lower.endswith(ext.lower()):
                             base_name = file[: -len(ext)] if ext else file
                             if secondary_filter in base_name.lower():
                                 secondary_key = search_options.secondary_filter
-=======
-                if secondary_filter:
-                    # Try to extract the secondary key from filename
-                    for ext in self.file_config.supported_extensions:
-                        if file_lower.endswith(ext.lower()):
-                            base_name = file[:-len(ext)]
-                            if secondary_filter.lower() in base_name.lower():
-                                secondary_key = secondary_filter
->>>>>>> b459b8dd
                                 break
 
                 documents.append(DocumentInfo(
                     file_path=normalize_path(file_path),
                     filename=filename,
-<<<<<<< HEAD
                     keywords=keyword_tuple,
-=======
-                    keyword=keyword,
->>>>>>> b459b8dd
                     matched_keyword=matched_keyword,
                     secondary_key=secondary_key,
                     roi_path=roi_path
@@ -456,7 +379,6 @@
 
         return documents
 
-<<<<<<< HEAD
     def process_documents(
         self,
         base_path: str,
@@ -465,14 +387,6 @@
         options: Optional[ProcessingOptions] = None,
         verbose: bool = True,
     ) -> Dict[str, Any]:
-=======
-    def process_documents(self,
-                         base_path: str,
-                         keyword: Union[str, Sequence[str]],
-                         macro_commands: Union[str, List[str], None] = None,
-                         options: Optional[ProcessingOptions] = None,
-                         verbose: bool = True) -> Dict[str, Any]:
->>>>>>> b459b8dd
         """
         Process documents by keyword with specified macro commands.
         
@@ -504,23 +418,14 @@
         # Find documents
         documents = self.find_documents_by_keyword(
             base_path,
-<<<<<<< HEAD
             normalized_keywords,
             options,
-=======
-            keyword,
-            options.secondary_filter
->>>>>>> b459b8dd
         )
 
         if not documents:
             return {
                 "success": False,
-<<<<<<< HEAD
                 "error": f"No documents found with keyword(s): {self._format_keywords(normalized_keywords)}",
-=======
-                "error": f"No documents found with keyword(s): {self._format_keywords(keyword)}",
->>>>>>> b459b8dd
                 "processed_documents": [],
                 "failed_documents": [],
                 "measurements": [],
@@ -528,11 +433,7 @@
             }
 
         if verbose:
-<<<<<<< HEAD
             keyword_display = self._format_keywords(normalized_keywords)
-=======
-            keyword_display = self._format_keywords(keyword)
->>>>>>> b459b8dd
             print(f"Found {len(documents)} documents matching keyword(s): {keyword_display}")
             if options.secondary_filter:
                 print(f"Secondary filter: '{options.secondary_filter}'")
